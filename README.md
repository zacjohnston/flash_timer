# flash_timer
<<<<<<< HEAD

Read timing data from FLASH models to test parallel scaling.
=======
Analyse timing data from FLASH `.log` files, for parallel scaling tests.
>>>>>>> 7624b017
<|MERGE_RESOLUTION|>--- conflicted
+++ resolved
@@ -1,7 +1,3 @@
 # flash_timer
-<<<<<<< HEAD
 
-Read timing data from FLASH models to test parallel scaling.
-=======
-Analyse timing data from FLASH `.log` files, for parallel scaling tests.
->>>>>>> 7624b017
+Analyse timing data from FLASH `.log` files, for scaling performance~~~~ tests.